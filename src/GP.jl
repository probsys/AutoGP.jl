# Copyright 2023 Google LLC
#
# Licensed under the Apache License, Version 2.0 (the "License");
# you may not use this file except in compliance with the License.
# You may obtain a copy of the License at
#
#     http://www.apache.org/licenses/LICENSE-2.0
#
# Unless required by applicable law or agreed to in writing, software
# distributed under the License is distributed on an "AS IS" BASIS,
# WITHOUT WARRANTIES OR CONDITIONS OF ANY KIND, either express or implied.
# See the License for the specific language governing permissions and
# limitations under the License.

"""Module for Gaussian process modeling library."""
module GP

import ..Transforms: LinearTransform

import Statistics
import Distributions
import LinearAlgebra

using DocStringExtensions
using Parameters: @with_kw
using Printf: @sprintf

import Gen

"""
    abstract type Node end
Abstract class for [covariance kernels](@ref gp_cov_kernel).
"""
abstract type Node end

"""
    abstract type LeafNode <: Node end
Abstract class for [primitive covariance kernels](@ref gp_cov_kernel_prim).
"""
abstract type LeafNode <: Node end

"""
    abstract type BinaryOpNode <: Node end
Abstract class for [composite covariance kernels](@ref (@ref gp_cov_kernel_comp).
"""
abstract type BinaryOpNode <: Node end

"""
    eval_cov(node::Node, t1::Real, t2::Real)
    eval_cov(node::Node, ts::Vector{Float64})

Evaluate the covariance function `node` at the given time indexes.
The first form returns a `Real` number and the second form returns a
covariance `Matrix`.
"""
function eval_cov end

"""
    reparameterize(node::Node, t::LinearTransform)

Reparameterize the covariance kernel according to the given
[`LinearTransform`](@ref) applied to the input (known as an "input warping").
For a kernel ``k(\\cdot,\\cdot; \\theta)`` and a linear
transform ``f(t) = at+b`` over the time domain, this function
returns a kernel with new parameters ``\\theta'`` such that
``k(at+b, au+b; \\theta) = k(t, u; \\theta')``.
"""
function reparameterize end

"""
    rescale(node::Node, t::LinearTransform)

Rescale the covariance kernel according to the given
[`LinearTransform`](@ref) applied to the output.
In particular, for a GP ``X \\sim \\mathrm{GP}(0, k(\\cdot,\\cdot; \\theta))`` and a
transformation ``Y = aX + b``, this function
returns a kernel with new parameters ``\\theta'``
such that ``Y \\sim \\mathrm{GP}(b, k(\\cdot,\\cdot; \\theta'))``.
"""
function rescale end

"""
    Base.size(node::Node)
    Base.size(node::LeafNode) = 1
    Base.size(a::LeafNode, b::Node) = size(a) + size(b)
Return the total number of subexpressions in a [`Node`](@ref), as defined above.
"""
Base.size(::Node) = error("Not implemented")
Base.size(::LeafNode) = 1
Base.size(node::BinaryOpNode) = node.size
Base.isapprox(a::Node, b::Node) =
    (typeof(a) == typeof(b)) &&
        all(isapprox(
            getfield(a, f),
            getfield(b, f))
        for f in fieldnames(typeof(a)))

depth(::LeafNode) = 1
depth(node::BinaryOpNode) = node.depth

"""
    unroll(node::Node)

Unroll a covariance kernel into a flat Vector of all intermediate kernels.
"""
function unroll end
unroll(node::LeafNode) = [node]
unroll(node::BinaryOpNode) = vcat(unroll(node.left), unroll(node.right), node)


@doc raw"""

    WhiteNoise(value)

White noise covariance kernel.

```math
k(t, t') = \mathbf{I}[t = t'] \theta
```

The random variables ``X[t]`` and ``X[t']`` are perfectly correlated
whenever ``t = t'`` and independent otherwise. This kernel cannot be used
to represent the joint distribution of multiple i.i.d. measurements of ``X[t]``,
instead see [`compute_cov_matrix_vectorized`](@ref).
"""
struct WhiteNoise <: LeafNode
    value::Real
end

eval_cov(node::WhiteNoise, t1, t2) = (t1==t2) * node.value

function eval_cov(node::WhiteNoise, ts::Vector{Float64})
    n = length(ts)
    return (ts .== ts') * node.value
end

reparameterize(node::WhiteNoise, t::LinearTransform) = node;
rescale(node::WhiteNoise, t::LinearTransform) = WhiteNoise(t.slope^2 * node.value);

@doc raw"""
    Constant(value)

Constant covariance kernel.

```math
k(t,t') = \theta
```

Draws from this kernel are horizontal lines, where ``\theta`` determines
the variance of the constant value around the mean (typically zero).
"""
struct Constant <: LeafNode
    value::Real
end

eval_cov(node::Constant, t1, t2) = node.value

function eval_cov(node::Constant, ts::Vector{Float64})
    n = length(ts)
    return node.value .* LinearAlgebra.ones(n, n)
end

reparameterize(node::Constant, t::LinearTransform) = node;
rescale(node::Constant, t::LinearTransform) = Constant(t.slope^2 * node.value);

@doc raw"""
    Linear(intercept[, bias=1, amplitude=1])

Linear covariance kernel.

```math
k(t, t') = \theta_2 + \theta_3 (t - \theta_1)(t'-\theta_1)
```

Draws from this kernel are sloped lines in the 2D plane.
The time intercept is ``\theta_1``.
The variance around the time intercept is ``\theta_2``.
The scale factor, which dictates the slope, is ``\theta_3``.
"""
struct Linear <: LeafNode
    intercept::Real
    bias::Real
    amplitude::Real
    function Linear(intercept::Real, bias::Real=1, amplitude::Real=1)
        return new(intercept, bias, amplitude)
    end
end

function eval_cov(node::Linear, t1, t2)
    c = (t1 - node.intercept) * (t2 - node.intercept)
    return node.bias + node.amplitude * c
end

function eval_cov(node::Linear, ts::Vector{Float64})
    ts_minus_intercept = ts .- node.intercept
    C = ts_minus_intercept * ts_minus_intercept'
    return node.bias .+ node.amplitude * C
end

function reparameterize(node::Linear, t::LinearTransform)
    intercept = (node.intercept - t.intercept) / t.slope
    amplitude = t.slope^2 * node.amplitude
    return Linear(intercept, node.bias, amplitude)
end

function rescale(node::Linear, t::LinearTransform)
    bias = t.slope^2 * node.bias
    amplitude = t.slope^2 * node.amplitude
    return Linear(node.intercept, bias, amplitude);
end

@doc raw"""
    SquaredExponential(lengthscale[, amplitude=1])

Squared Exponential covariance kernel.

```math
k(t,t') = \theta_2 \exp\left(-1/2|t-t'|/\theta_2)^2 \right)
```

Draws from this kernel are smooth functions.
"""
struct SquaredExponential <: LeafNode
    lengthscale::Real
    amplitude::Real
    function SquaredExponential(lengthscale::Real, amplitude::Real=1)
        return new(lengthscale, amplitude)
    end
end

function eval_cov(node::SquaredExponential, t1, t2)
    c = exp(-.5 * (t1 - t2) * (t1 - t2) / node.lengthscale^2)
    return node.amplitude * c
end

function eval_cov(node::SquaredExponential, ts::Vector{Float64})
    dx = ts .- ts'
    C = exp.(-.5 .* dx .* dx ./ node.lengthscale^2)
    return node.amplitude * C
end

function reparameterize(node::SquaredExponential, t::LinearTransform)
    lengthscale = node.lengthscale / abs(t.slope)
    return SquaredExponential(lengthscale, node.amplitude)
end

function rescale(node::SquaredExponential, t::LinearTransform)
    amplitude = t.slope^2 * node.amplitude
    return SquaredExponential(node.lengthscale, amplitude)
end

@doc raw"""
    GammaExponential(lengthscale, gamma[, amplitude=1])

Gamma Exponential covariance kernel.

```math
k(t,t') = \theta_3 \exp(-(|t-t'|/\theta_1)^{\theta_2})
```

Requires `0 < gamma <= 2`.
Recovers the [`SquaredExponential`](@ref) kernel when `gamma = 2`.
"""
struct GammaExponential <: LeafNode
    lengthscale::Real
    gamma::Real
    amplitude::Real
    function GammaExponential(lengthscale::Real, gamma::Real, amplitude::Real=1)
        @assert (0 < gamma <= 2)
        return new(lengthscale, gamma, amplitude)
    end
end

function eval_cov(node::GammaExponential, t1, t2)
    dt = abs(t1 - t2)
    c = exp(- (dt / node.lengthscale) ^ node.gamma)
    return node.amplitude * c
end

function eval_cov(node::GammaExponential, ts::Vector{Float64})
    dt = abs.(ts .- ts')
    C = exp.(- (dt ./ node.lengthscale) .^ node.gamma)
    return node.amplitude * C
end

function reparameterize(node::GammaExponential, t::LinearTransform)
    lengthscale = node.lengthscale / (abs(t.slope))
    return GammaExponential(lengthscale, node.gamma, node.amplitude)
end

function rescale(node::GammaExponential, t::LinearTransform)
    amplitude = t.slope^2 * node.amplitude
    return GammaExponential(node.lengthscale, node.gamma, amplitude)
end

@doc raw"""
    Periodic(lengthscale, period[, amplitude=1])

Periodic covariance kernel.

```math
k(t,t') = \exp\left( (-2/\theta_1^2) \sin^2((\pi/\theta_2) |t-t'|) \right)
```

The lengthscale determines how smooth the periodic function is within each period.
Heuristically, the periodic kernel can be understood as:
1. Sampling ``[X(t), t \in [0,p]] \sim \mathrm{GP}(0, \mathrm{SE}(\theta_1))``.
2. Repeating this fragment for all intervals ``[jp, (j+1)p], j \in \mathbb{Z}``.
"""
struct Periodic <: LeafNode
    lengthscale::Real
    period::Real
    amplitude::Real
    function Periodic(lengthscale::Real, period::Real, amplitude::Real=1)
        return new(lengthscale, period, amplitude)
    end
end

function eval_cov(node::Periodic, t1, t2)
    freq = pi / node.period
    dx = abs(t1 - t2)
    c = exp((-2/node.lengthscale^2) * (sin(freq * dx))^2)
    return node.amplitude * c
end

function eval_cov(node::Periodic, ts::Vector{Float64})
    freq = pi / node.period
    dx = abs.(ts .- ts')
    C = exp.((-2/node.lengthscale^2) .* (sin.(freq .* dx)).^2)
    return node.amplitude * C
end

function reparameterize(node::Periodic, t::LinearTransform)
    period = node.period / abs(t.slope)
    return Periodic(node.lengthscale, period, node.amplitude)
end

function rescale(node::Periodic, t::LinearTransform)
    amplitude = t.slope^2 * node.amplitude
    return Periodic(node.lengthscale, node.period, amplitude)
end

@doc raw"""
    Plus(left::Node, right::Node)
    Base.:+(left::Node, right::Node)

Covariance kernel obtained by summing two covariance kernels pointwise.

```math
k(t,t') = k_{\rm left}(t,t') + k_{\rm right}(t,t')
```
"""
struct Plus <: BinaryOpNode
    left::Node
    right::Node
    size::Int
    depth::Int
end

function Plus(left, right)
    s = 1 + size(left) + size(right)
    d = 1 + maximum((depth(left), depth(right)))
    return Plus(left, right, s, d)
end

function eval_cov(node::Plus, t1, t2)
    return eval_cov(node.left, t1, t2) + eval_cov(node.right, t1, t2)
end

function eval_cov(node::Plus, ts::Vector{Float64})
    return eval_cov(node.left, ts) .+ eval_cov(node.right, ts)
end

Base.:+(a::Node, b::Node) = Plus(a, b)
Base.:*(a::Node, b::Node) = Times(a, b)

function reparameterize(node::Plus, t::LinearTransform)
    left = reparameterize(node.left, t)
    right = reparameterize(node.right, t)
    return left + right
end

function rescale(node::Plus, t::LinearTransform)
    left = rescale(node.left, t)
    right = rescale(node.right, t)
    return left + right
end

@doc raw"""
    Times(left::Node, right::Node)
    Base.:*(left::Node, right::Node)

Covariance kernel obtained by multiplying two covariance kernels pointwise.

```math
k(t,t') = k_{\rm left}(t,t') \times k_{\rm right}(t,t')
```
"""
struct Times <: BinaryOpNode
    left::Node
    right::Node
    size::Int
    depth::Int
end

function Times(left, right)
    s = 1 + size(left) + size(right)
    d = 1 + maximum((depth(left), depth(right)))
    return Times(left, right, s, d)
end

function eval_cov(node::Times, t1, t2)
    return eval_cov(node.left, t1, t2) * eval_cov(node.right, t1, t2)
end

function eval_cov(node::Times, ts::Vector{Float64})
    return eval_cov(node.left, ts) .* eval_cov(node.right, ts)
end

function reparameterize(node::Times, t::LinearTransform)
    left = reparameterize(node.left, t)
    right = reparameterize(node.right, t)
    return left * right
end

function rescale(node::Times, t::LinearTransform)
    # Only rescale one of the two kernels.
    left = rescale(node.left, t)
    right = node.right
    return left * right
end

@doc raw"""
    ChangePoint(left::Node, right::Node, location::Real, scale::Real)

Covariance kernel obtained by switching between two kernels at `location`.

```math
\begin{aligned}
k(t,t') &= [\sigma_1 \cdot k_{\rm left}(t, t') \cdot \sigma_2] + [(1 - \sigma_1) \cdot k_{\rm right}(t, t') \cdot (1-\sigma_2)] \\
\mathrm{where}\,
\sigma_1 &= (1 + \tanh((t - \theta_1) / \theta_2))/2, \\
\sigma_2 &= (1 + \tanh((t' - \theta_1) / \theta_2))/2.
\end{aligned}
```

The `location` parameter ``\theta_1`` denotes the time point at which
the change occurs.  The `scale` parameter ``\theta_2`` is a nonnegative
number that controls the rate of change; its behavior can be understood
by analyzing the two extreme values:
- If `location=0` then ``k_{\rm left}`` is active and ``k_{\rm right}`` is inactive
  for all times less than `location`; ``k_{\rm right}`` is active and ``k_{\rm left}`` is
  inactive for all times greater than `location`; and ``X[t] \perp X[t']`` for
  all ``t`` and ``t'`` on opposite sides of `location`.

- If `location=Inf` then ``k_{\rm left}`` and ``k_{\rm right}`` have
  equal effect for all time points,
  and ``k(t,t') = 1/2 (k_{\rm left}(t,'t) + k_{\rm right}(t,t'))``,
  which is equivalent to a [`Plus`](@ref) kernel scaled by a factor of ``1/2``.
"""
struct ChangePoint <: BinaryOpNode
    left::Node
    right::Node
    location::Real
    scale::Real
    size::Int
    depth::Int
end

function ChangePoint(left, right, location, scale)
    s = 1 + size(left) + size(right)
    d = 1 + maximum((depth(left), depth(right)))
    return ChangePoint(left, right, location, scale, s, d)
end

function sigma_cp(x::Float64, location, scale)
    return .5 * (1 + tanh((location - x) / scale))
end

function eval_cov(node::ChangePoint, t1, t2)
    sigma_t1 = sigma_cp(t1, node.location, node.scale)
    sigma_t2 = sigma_cp(t2, node.location, node.scale)
    k_left = sigma_t1 * eval_cov(node.left, t1, t2) * sigma_t2
    k_right = (1 - sigma_t1) * eval_cov(node.right, t1, t2) * (1 - sigma_t2)
    return k_left + k_right
end

function eval_cov(node::ChangePoint, ts::Vector{Float64})
    change_x = sigma_cp.(ts, node.location, node.scale)
    sig_1 = change_x * change_x'
    sig_2 = (1 .- change_x) * (1 .- change_x')
    k_1 = eval_cov(node.left, ts)
    k_2 = eval_cov(node.right, ts)
    # TODO: Returning Symmetric makes code non-differentiable.
    # return LinearAlgebra.Symmetric(sig_1 .* k_1 + sig_2 .* k_2)
    K = sig_1 .* k_1 + sig_2 .* k_2
    return Matrix(LinearAlgebra.Symmetric(K))
end

<<<<<<< HEAD
@doc raw"""
    extract_kernel(node::Node, ::Type{T}; retain::Bool=false) where T<:LeafNode

Retain only those primitive kernels in `node` of type `T <: LeafNode`,
by replacing all other primitive kernels with an appropriate dummy kernel:
- [`Constant`](@ref)`(0)` for [`Plus`](@ref)
- [`Constant`](@ref)`(0)` for [`ChangePoint`](@ref)
- [`Constant`](@ref)`(1)` for [`Plus`](@ref).

If all primitive kernels in `node` are of type `T`, the return value is `Constant(0)`.

If `retain=false` then the behavior is flipped: the primitive kernels of type `T`
are removed, while the others are retained.
"""
function extract_kernel(node::Node, t::Type{T}; retain::Bool=true) where T<:LeafNode
    k = replace_kernel(node, t, retain)
    return (k == nothing) ? Constant(0) : k
end

# Helper function for extract_kernel.
function replace_kernel end

function replace_kernel(node::T, ::Type{T}, retain::Bool) where T<:LeafNode
    return retain ? node : nothing
end

function replace_kernel(node::LeafNode, ::Type{T}, retain::Bool) where T<:LeafNode
    return retain ? nothing : node
end

function replace_kernel(node::BinaryOpNode, t::Type{T}, retain::Bool) where T <: LeafNode
    l = replace_operand(node, node.left, t, retain)
    r = replace_operand(node, node.right, t, retain)
    B = typeof(node)
    B(l, r, (getfield(node, f) for f in fieldnames(B)[3:end])...)
end

# Helper function for replace kernel.
function replace_operand end
replace_operand(node::Times)        = Constant(1)
replace_operand(node::Plus)         = Constant(0)
replace_operand(node::ChangePoint)  = Constant(0)
function replace_operand(
        node::BinaryOpNode,
        child::Node,
        t::Type{T},
        retain::Bool,
        ) where T<:LeafNode
    n = replace_kernel(child, t, retain)
    return n == nothing ? replace_operand(node) : n
    end

=======
function reparameterize(node::ChangePoint, t::LinearTransform)
    left = reparameterize(node.left, t)
    right = reparameterize(node.right, t)
    location = (node.location - t.intercept) / t.slope
    scale = node.scale / t.slope
    return ChangePoint(left, right, location, scale)
end

function rescale(node::ChangePoint, t::LinearTransform)
    left = rescale(node.left, t)
    right = rescale(node.right, t)
    return ChangePoint(left, right, node.location, node.scale)
end

>>>>>>> 40c6216e
"""
    compute_cov_matrix_vectorized(node::Node, noise, ts)
Compute covariance matrix by evaluating `node` on all pair of `ts`.
The `noise` is added to the diagonal of the covariance matrix, which
means that if `ts[i] == ts[j]`, then `X[ts[i]]` and `Xs[ts[j]]` are
i.i.d. samples of the true function at `ts[i]` plus mean zero
Gaussian noise.
"""
function compute_cov_matrix_vectorized(node::Node, noise, ts)
    return eval_cov(node, ts) + (noise * LinearAlgebra.I)
end

"""
    compute_cov_matrix(node::Node, noise, ts)
Non-vectorized implementation of [`compute_cov_matrix_vectorized`](@ref).
"""
function compute_cov_matrix(node::Node, noise, ts)
    n = length(ts)
    cov_matrix = Matrix{Float64}(undef, n, n)
    for i=1:n
        for j=1:n
            cov_matrix[i,j] = eval_cov(node, ts[i], ts[j])
        end
        cov_matrix[i,i] += noise
    end
    return cov_matrix
end

"""
    dist = Distributions.MvNormal(
            node::Node,
            noise::Float64,
            ts::Vector{Float64},
            xs::Vector{Float64},
            ts_pred::Vector{Float64};
            noise_pred::Union{Nothing,Float64}=nothing)

Return [`MvNormal`](https://juliastats.org/Distributions.jl/stable/multivariate/#Distributions.MvNormal)
posterior predictive distribution over `xs_pred` at time indexes `ts_pred`,
given noisy observations `[ts, xs]` and covariance function `node` with
given level of observation `noise`.

By default, the observation noise (`noise_pred`) of the new data is equal to
the `noise` of the observed data; use `noise_pred = 0.` to obtain the
predictive distribution over noiseless future values.

# See also
- To compute log probabilities, [`Distributions.logpdf`](https://juliastats.org/Distributions.jl/v0.24/multivariate/#Distributions.logpdf-Tuple{MultivariateDistribution{S}%20where%20S%3C:ValueSupport,%20AbstractArray})
- To generate samples, [`Base.rand`](https://juliastats.org/Distributions.jl/stable/multivariate/#Base.rand-Tuple{AbstractRNG,%20MultivariateDistribution})
- To compute quantiles, [`Distributions.quantile`](@ref)
"""
function Distributions.MvNormal(
        node::Node,
        noise::Float64,
        ts::Vector{Float64},
        xs::Vector{Float64},
        ts_pred::Vector{Float64};
        noise_pred::Union{Nothing,Float64}=nothing,
        mean::Function=t->0.)
    noise_pred = isnothing(noise_pred) ? noise : noise_pred
    n_prev = length(ts)
    n_new = length(ts_pred)
    means = map(mean, vcat(ts, ts_pred))
    cov_matrix = compute_cov_matrix_vectorized(node, 0., vcat(ts, ts_pred))
    cov_matrix_11 = cov_matrix[1:n_prev, 1:n_prev] + (noise * LinearAlgebra.I)
    cov_matrix_22 = cov_matrix[n_prev+1:n_prev+n_new, n_prev+1:n_prev+n_new]
    cov_matrix_12 = cov_matrix[1:n_prev, n_prev+1:n_prev+n_new]
    cov_matrix_21 = cov_matrix[n_prev+1:n_prev+n_new, 1:n_prev]
    # @assert cov_matrix_12 == cov_matrix_21'
    # CP kernel gives approximate symmetry due to tanh
    @assert isapprox(cov_matrix_12, cov_matrix_21')
    mu2 = means[n_prev+1:n_prev+n_new]
    mu1 = means[1:n_prev]
    conditional_mu = mu2 + cov_matrix_21 * (cov_matrix_11 \ (xs - mu1))
    conditional_cov_matrix = cov_matrix_22 - cov_matrix_21 * (cov_matrix_11 \ cov_matrix_12)
    conditional_cov_matrix = .5 * conditional_cov_matrix + .5 * conditional_cov_matrix'
    conditional_cov_matrix = conditional_cov_matrix + (noise_pred * LinearAlgebra.I)
    return Distributions.MvNormal(conditional_mu, conditional_cov_matrix)
end

"""
    Distributions.quantile(dist::Distributions.MvNormal, p)
Compute quantiles of marginal distributions of `dist`.

# Examples
```example
Distributions.quantile(Distributions.MvNormal([0,1,2,3], LinearAlgebra.I(4)), .5)
Distributions.quantile(Distributions.MvNormal([0,1,2,3], LinearAlgebra.I(4)), [[.1, .5, .9]])
```
"""
function Distributions.quantile(dist::Distributions.MvNormal, p)
    mu = Distributions.mean(dist)
    cov = Distributions.cov(dist)
    std = sqrt.(LinearAlgebra.diag(cov))
    x = Distributions.quantile.(Distributions.Normal.(mu, std), p)
    return hcat(x...)'
end

"""
    pretty(node::Node)
Return a pretty `String` representation of `node`.
"""
function pretty end
pretty(node::WhiteNoise) = @sprintf("WN(%1.2f)", node.value)
pretty(node::Constant) = @sprintf("CONST(%1.2f)", node.value)
pretty(node::Linear) = @sprintf("LIN(%1.2f; %1.2f, %1.2f)", node.intercept, node.bias, node.amplitude)
pretty(node::SquaredExponential) = @sprintf("SE(%1.2f; %1.2f)", node.lengthscale, node.amplitude)
pretty(node::GammaExponential) = @sprintf("GE(%1.2f, %1.2f; %1.2f)", node.lengthscale, node.gamma, node.amplitude)
pretty(node::Periodic) = @sprintf("PER(%1.2f, %1.2f; %1.2f)", node.lengthscale, node.period, node.amplitude)
pretty(node::Plus) = "($(pretty(node.left)) + $(pretty(node.right)))"
pretty(node::Times) = "($(pretty(node.left)) * $(pretty(node.right)))"
pretty(node::ChangePoint) = "CP($(pretty(node.left)), $(pretty(node.right)), " * @sprintf("%1.2f, %1.2e)", node.location, node.scale)

function _make_indent_strings(pre, vert_bars, first, last)
    first && return ("", "")
    VERT = '\u2502'
    PLUS = '\u251C'
    HORZ = '\u2500'
    LAST = '\u2514'
    # Prepare indentation.
    indent_vert = repeat([' '], pre+2)
    indent      = repeat([' '], pre+4)
    for i in vert_bars
        indent_vert[i]  = VERT
        indent[i]       = VERT
    end
    indent_vert[end-1:end] = [VERT, '\n']
    indent[end-3:end]      = [(last ? LAST : PLUS), HORZ, HORZ, ' ']
    # Make strings.
    indent_vert_str = join(indent_vert)
    indent_str = join(indent)
    return (indent_vert_str, indent_str)
end

function _show_pretty(io::IO, node::LeafNode, pre, vert_bars::Tuple; first=false, last=true)
    indent_vert_str, indent_str = _make_indent_strings(pre, vert_bars, first, last)
    # print(io, indent_vert_str)
    print(io, indent_str * "$(pretty(node))\n")
end

_pretty_BinaryOpNode(node::Plus) = '+'
_pretty_BinaryOpNode(node::Times) = '\u00D7'
_pretty_BinaryOpNode(node::ChangePoint) = @sprintf("CP(%1.2f, %1.2e)", node.location, node.scale)
function _show_pretty(io::IO, node::BinaryOpNode, pre, vert_bars::Tuple; first=false, last=true)
    indent_vert_str, indent_str = _make_indent_strings(pre, vert_bars, first, last)
    # print(io, indent_vert_str)
    print(io, indent_str * "$(_pretty_BinaryOpNode(node))\n")
    vert_bars_left = (typeof(node.left) <: LeafNode) ? vert_bars : (vert_bars..., (first ? 1 : pre+5))
    _show_pretty(io, node.left, (first ? 0 : pre + 4), vert_bars_left; last=false)
    _show_pretty(io, node.right, (first ? 0 : pre + 4), (vert_bars...,); last=true)
end

function Base.show(io::IO, ::MIME"text/plain", node::Node)
    _show_pretty(io, node, 0, (); first=true)
end

# Normalize array to obtain probabilities.
normalize(x::Vector{Float64}) = x ./ sum(x)

"""
    config = GPConfig(kwargs...)

Configuration of prior distribution over Gaussian process kernels, i.e.,
an instance of [`Node`](@ref). The main `kwargs` (all optional) are:

- `node_dist_leaf::Vector{Real}`: Prior distribution over
  [`LeafNode`](@ref) kernels; default is uniform.

- `node_dist_nocp::Vector{Real}`: Prior distribution over
  [`BinaryOpNode`](@ref) kernels; only used if `changepoints=false`.

- `node_dist_cp::Vector{Real}`: Prior distribution over
  [`BinaryOpNode`](@ref) kernels; only used if `changepoints=true`.

- `max_depth::Integer`: Maximum depth of covariance node; default is `-1`
  for unbounded.

- `changepoints::Bool`: Whether to permit [`ChangePoint`](@ref)
  compositions; default is `true`.

- `noise::Union{Nothing,Float64}`: Whether to use a fixed observation
  noise; default is `nothing` to infer automatically.
"""
@with_kw struct GPConfig
    # Assignment of integer code to each node type.
    Constant::Integer           = 1
    Linear::Integer             = 2
    SquaredExponential::Integer = 3
    GammaExponential::Integer   = 4
    Periodic::Integer           = 5
    Plus::Integer               = 6
    Times::Integer              = 7
    ChangePoint::Integer        = 8
    # Mapping from integer code to node types.
    index_to_node::Dict{Integer,Type{<:Node}} = Dict(
        Constant           => GP.Constant,
        Linear             => GP.Linear,
        SquaredExponential => GP.SquaredExponential,
        GammaExponential   => GP.GammaExponential,
        Periodic           => GP.Periodic,
        Plus               => GP.Plus,
        Times              => GP.Times,
        ChangePoint        => GP.ChangePoint,
    )
    # Distribution over primitive and composite kernels.
    node_dist_leaf::Vector{Float64} = normalize([0., 1, 0, 1, 1,])
    node_dist_nocp::Vector{Float64} = normalize([0., 6, 0, 6, 6, 5, 5])
    node_dist_cp::Vector{Float64}   = normalize([0., 6, 0, 6, 6, 4, 4, 2])
    # Maximum number of children of composite node.
    max_branch::Integer = 2
    # Maximum depth of a covariance kernel tree.
    max_depth::Integer = -1
    # Enable ChangePoints.
    changepoints::Bool = true
    # Require ChangePoints to be children of ChangePoints only (experimental).
    changepoints_at_root::Bool = false
    # Observation noise level.
    noise::Union{Nothing,Float64} = nothing
end

# Convert index of a node to its depth in tree.
idx_to_depth(idx::Int) = 1 + floor(log2(idx))

export Node
export LeafNode
export BinaryOpNode
export eval_cov
export compute_cov_matrix
export compute_cov_matrix_vectorized
export unroll

export WhiteNoise
export Constant
export Linear
export SquaredExponential
export GammaExponential
export Periodic

export Times
export Plus
export ChangePoint

export erase_kernel

export GPConfig

end # module GP<|MERGE_RESOLUTION|>--- conflicted
+++ resolved
@@ -497,7 +497,20 @@
     return Matrix(LinearAlgebra.Symmetric(K))
 end
 
-<<<<<<< HEAD
+function reparameterize(node::ChangePoint, t::LinearTransform)
+    left = reparameterize(node.left, t)
+    right = reparameterize(node.right, t)
+    location = (node.location - t.intercept) / t.slope
+    scale = node.scale / t.slope
+    return ChangePoint(left, right, location, scale)
+end
+
+function rescale(node::ChangePoint, t::LinearTransform)
+    left = rescale(node.left, t)
+    right = rescale(node.right, t)
+    return ChangePoint(left, right, node.location, node.scale)
+end
+
 @doc raw"""
     extract_kernel(node::Node, ::Type{T}; retain::Bool=false) where T<:LeafNode
 
@@ -547,25 +560,9 @@
         retain::Bool,
         ) where T<:LeafNode
     n = replace_kernel(child, t, retain)
-    return n == nothing ? replace_operand(node) : n
+    return isnothing(n) ? replace_operand(node) : n
     end
 
-=======
-function reparameterize(node::ChangePoint, t::LinearTransform)
-    left = reparameterize(node.left, t)
-    right = reparameterize(node.right, t)
-    location = (node.location - t.intercept) / t.slope
-    scale = node.scale / t.slope
-    return ChangePoint(left, right, location, scale)
-end
-
-function rescale(node::ChangePoint, t::LinearTransform)
-    left = rescale(node.left, t)
-    right = rescale(node.right, t)
-    return ChangePoint(left, right, node.location, node.scale)
-end
-
->>>>>>> 40c6216e
 """
     compute_cov_matrix_vectorized(node::Node, noise, ts)
 Compute covariance matrix by evaluating `node` on all pair of `ts`.
